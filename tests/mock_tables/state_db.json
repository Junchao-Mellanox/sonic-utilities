{
    "TRANSCEIVER_INFO|Ethernet0": {
        "type": "QSFP28 or later",
        "vendor_rev": "AC",
        "serial": "MT1706FT02064",
        "manufacturer": "Mellanox",
        "model": "MFA1A00-C003",
        "vendor_oui": "00-02-c9",
        "vendor_date": "2017-01-13 ",
        "connector": "No separable connector",
        "encoding": "64B66B",
        "ext_identifier": "Power Class 3(2.5W max), CDR present in Rx Tx",
        "ext_rateselect_compliance": "QSFP+ Rate Select Version 1",
        "cable_type": "Length Cable Assembly(m)",
        "cable_length": "3",
        "specification_compliance": "{'10/40G Ethernet Compliance Code': '40G Active Cable (XLPPI)'}",
        "nominal_bit_rate": "255",
        "application_advertisement": "N/A"
    },
    "TRANSCEIVER_INFO|Ethernet12": {
        "type": "QSFP28 or later",
        "vendor_rev": "AC",
        "serial": "MT1706FT02064",
        "manufacturer": "Credo",
        "model": "CACL1X321P2PA1MS",
        "vendor_oui": "00-02-c9",
        "vendor_date": "2017-01-13 ",
        "connector": "No separable connector",
        "encoding": "64B66B",
        "ext_identifier": "Power Class 3(2.5W max), CDR present in Rx Tx",
        "ext_rateselect_compliance": "QSFP+ Rate Select Version 1",
        "cable_type": "Length Cable Assembly(m)",
        "cable_length": "3",
        "specification_compliance": "{'10/40G Ethernet Compliance Code': '40G Active Cable (XLPPI)'}",
        "nominal_bit_rate": "255",
        "application_advertisement": "N/A"
    },
    "TRANSCEIVER_DOM_SENSOR|Ethernet0": {
        "temperature": "30.9258",
        "voltage": "3.2824",
        "rx1power": "0.3802",
        "rx2power": "-0.4871",
        "rx3power": "-0.0860",
        "rx4power": "0.3830",
        "tx1bias": "6.7500",
        "tx2bias": "6.7500",
        "tx3bias": "6.7500",
        "tx4bias": "6.7500",
        "tx1power": "N/A",
        "tx2power": "N/A",
        "tx3power": "N/A",
        "tx4power": "N/A",
        "rxpowerhighalarm": "3.4001",
        "rxpowerhighwarning": "2.4000",
        "rxpowerlowalarm": "-13.5067",
        "rxpowerlowwarning": "-9.5001",
        "txbiashighalarm": "10.0000",
        "txbiashighwarning": "9.5000",
        "txbiaslowalarm": "0.5000",
        "txbiaslowwarning": "1.0000",
        "temphighalarm": "75.0000",
        "temphighwarning": "70.0000",
        "templowalarm": "-5.0000",
        "templowwarning": "0.0000",
        "vcchighalarm": "3.6300",
        "vcchighwarning": "3.4650",
        "vcclowalarm": "2.9700",
        "vcclowwarning": "3.1349"
    },
    "TRANSCEIVER_INFO|Ethernet8": {
        "type": "QSFP-DD Double Density 8X Pluggable Transceiver",
        "vendor_rev": "2A",
        "serial": "INKAO2900002A",
        "manufacturer": "INNOLIGHT",
        "model": "C-DQ8FNM010-N00",
        "vendor_oui": "44-7c-7f",
        "vendor_date": "2020-05-22 ",
        "connector": "No separable connector",
        "encoding": "Not supported for CMIS cables",
        "ext_identifier": "Power Class 1(10.0W Max)",
        "ext_rateselect_compliance": "Not supported for CMIS cables",
        "cable_type": "Length Cable Assembly(m)",
        "cable_length": "10",
        "specification_compliance": "Not supported for CMIS cables",
        "nominal_bit_rate": "Not supported for CMIS cables",
        "application_advertisement": "400GAUI-8 C2M (Annex 120E) - Active Cable assembly with BER < 2.6x10^-4\n\t\t\t\t   IB EDR (Arch.Spec.Vol.2) - Active Cable assembly with BER < 5x10^-5\n\t\t\t\t   IB QDR (Arch.Spec.Vol.2) - Active Cable assembly with BER < 10^-12\n\t\t\t\t   "
    },
    "TRANSCEIVER_DOM_SENSOR|Ethernet8": {
        "temperature": "44.9883",
        "voltage": "3.2999",
        "rx1power": "-3.8595",
        "rx2power": "8.1478",
        "rx3power": "-22.9243",
        "rx4power": "1.175",
        "rx5power": "1.2421",
        "rx6power": "8.1489",
        "rx7power": "-3.5962",
        "rx8power": "-3.6131",
        "tx1bias": "17.4760",
        "tx2bias": "17.4760",
        "tx3bias": "0.0000",
        "tx4bias": "0.0000",
        "tx5bias": "0.0000",
        "tx6bias": "8.2240",
        "tx7bias": "8.2240",
        "tx8bias": "8.2240",
        "tx1power": "1.175",
        "tx2power": "1.175",
        "tx3power": "1.175",
        "tx4power": "1.175",
        "tx5power": "1.175",
        "tx6power": "1.175",
        "tx7power": "1.175",
        "tx8power": "1.175",
        "rxpowerhighalarm": "6.9999",
        "rxpowerhighwarning": "4.9999",
        "rxpowerlowalarm": "-11.9044",
        "rxpowerlowwarning": "-8.9008",
        "txbiashighalarm": "14.9960",
        "txbiashighwarning": "12.9980",
        "txbiaslowalarm": "4.4960",
        "txbiaslowwarning": "5.0000",
        "temphighalarm": "80.0000",
        "temphighwarning": "75.0000",
        "templowalarm": "-10.0000",
        "templowwarning": "-5.0000",
        "vcchighalarm": "3.6352",
        "vcchighwarning": "3.4672",
        "vcclowalarm": "2.9696",
        "vcclowwarning": "3.1304",
        "txpowerhighalarm": "6.9999",
        "txpowerhighwarning": "4.9999",
        "txpowerlowalarm": "-10.5012",
        "txpowerlowwarning": "-7.5007"
    },
    "TRANSCEIVER_STATUS|Ethernet0": {
        "status": "67",
        "error": "Blocking Error|High temperature"
    },
    "TRANSCEIVER_STATUS|Ethernet4": {
        "status": "1",
        "error": "N/A"
    },
    "TRANSCEIVER_STATUS|Ethernet8": {
        "status": "0",
        "error": "N/A"
    },
    "TRANSCEIVER_STATUS|Ethernet12": {
        "status": "255",
        "error": "N/A"
    },
    "CHASSIS_INFO|chassis 1": {
        "psu_num": "2"
    },
    "PSU_INFO|PSU 1": {
        "presence": "true",
        "status": "true",
        "model": "0J6J4K",
        "serial": "CN-0J6J4K-17972-5AF-0086-A00",
        "revision": "1",
        "temp": "None",
        "temp_threshold": "None",
        "voltage": "12.19",
        "voltage_min_threshold": "None",
        "voltage_max_threshold": "None",
        "current": "8.37",
        "power": "102.7",
        "is_replaceable": "False",
        "led_status": "green"
    },
    "PSU_INFO|PSU 2": {
        "presence": "true",
        "status": "true",
        "model": "0J6J4K",
        "serial": "CN-0J6J4K-17972-5AF-008M-A00",
	"revision": "A",
        "temp": "None",
        "temp_threshold": "None",
        "voltage": "12.18",
        "voltage_min_threshold": "None",
        "voltage_max_threshold": "None",
        "current": "10.07",
        "power": "122.0",
        "is_replaceable": "False",
        "led_status": "green"
    },
    "EEPROM_INFO|TlvHeader": {
        "Id String": "TlvInfo",
        "Version": "1",
        "Total Length": "170"
    },
    "EEPROM_INFO|State": {
        "Initialized": "1"
    },
    "EEPROM_INFO|Checksum": {
        "Valid": "1"
    },
    "EEPROM_INFO|0x21": {
        "Len": "8",
        "Name": "Product Name",
        "Value": "S6100-ON"
    },
    "EEPROM_INFO|0x22": {
        "Len": "6",
        "Name": "Part Number",
        "Value": "0F6N2R"
    },
    "EEPROM_INFO|0x23": {
        "Len": "20",
        "Name": "Serial Number",
        "Value": "TH0F6N2RCET0007600NG"
    },
    "EEPROM_INFO|0x24": {
        "Len": "6",
        "Name": "Base MAC Address",
        "Value": "0C:29:EF:CF:AC:A0"
    },
    "EEPROM_INFO|0x25": {
        "Len": "19",
        "Name": "Manufacture Date",
        "Value": "07/07/2020 15:05:34"
    },
    "EEPROM_INFO|0x26": {
        "Len": "1",
        "Name": "Device Version",
        "Value": "1"
    },
    "EEPROM_INFO|0x27": {
        "Len": "3",
        "Name": "Label Revision",
        "Value": "A08"
    },
    "EEPROM_INFO|0x28": {
        "Len": "26",
        "Name": "Platform Name",
        "Value": "x86_64-dell_s6100_c2538-r0"
    },
    "EEPROM_INFO|0x29": {
        "Len": "8",
        "Name": "ONIE Version",
        "Value": "3.15.1.0"
    },
    "EEPROM_INFO|0x2a": {
        "Len": "2",
        "Name": "MAC Addresses",
        "Value": "384"
    },
    "EEPROM_INFO|0x2b": {
        "Len": "5",
        "Name": "Manufacturer",
        "Value": "CET00"
    },
    "EEPROM_INFO|0x2c": {
        "Len": "2",
        "Name": "Manufacture Country",
        "Value": "TH"
    },
    "EEPROM_INFO|0x2d": {
        "Len": "4",
        "Name": "Vendor Name",
        "Value": "DELL"
    },
    "EEPROM_INFO|0x2e": {
        "Len": "8",
        "Name": "Diag Version",
        "Value": "3.25.4.1"
    },
    "EEPROM_INFO|0x2f": {
        "Len": "7",
        "Name": "Service Tag",
        "Value": "F3CD9Z2"
    },
    "EEPROM_INFO|0xfd": {
        "Len_0": "7",
        "Name_0": "Vendor Extension",
        "Value_0": "",
        "Num_vendor_ext": "1"
    },
    "EEPROM_INFO|0xfe": {
        "Len": "4",
        "Name": "CRC-32",
        "Value": "0xAC518FB3"
    },
    "SWITCH_CAPABILITY|switch": {
        "MIRROR": "true",
        "MIRRORV6": "true",
        "PORT_TPID_CAPABLE": "true",
        "LAG_TPID_CAPABLE": "true",
        "ACL_ACTION|PACKET_ACTION": "FORWARD"
    },
    "ACL_STAGE_CAPABILITY_TABLE|INGRESS": {
        "action_list": "PACKET_ACTION,REDIRECT_ACTION,MIRROR_INGRESS_ACTION"
    },
    "ACL_STAGE_CAPABILITY_TABLE|EGRESS": {
        "action_list": "PACKET_ACTION,MIRROR_EGRESS_ACTION"
    },
    "DEBUG_COUNTER_CAPABILITIES|PORT_INGRESS_DROPS": {
        "reasons": "[IP_HEADER_ERROR,NO_L3_HEADER]",
        "count": "4"
    },
    "DEBUG_COUNTER_CAPABILITIES|SWITCH_EGRESS_DROPS": {
        "reasons": "[ACL_ANY,L2_ANY,L3_ANY]",
        "count": "2"
    },
    "LAG_MEMBER_TABLE|PortChannel0001|Ethernet112": {
        "runner.actor_lacpdu_info.state": "5",
        "runner.state": "disabled",
        "runner.partner_lacpdu_info.port": "0",
        "runner.actor_lacpdu_info.port": "113",
        "runner.selected": "false",
        "runner.partner_lacpdu_info.state": "0",
        "ifinfo.dev_addr": "52:54:00:f2:e1:23",
        "runner.partner_lacpdu_info.system": "00:00:00:00:00:00",
        "link_watches.list.link_watch_0.up": "false",
        "runner.actor_lacpdu_info.system": "52:54:00:f2:e1:23",
        "runner.aggregator.selected": "false",
        "runner.aggregator.id": "0",
        "link.up": "false",
        "ifinfo.ifindex": "98"
    },
    "LAG_MEMBER_TABLE|PortChannel0002|Ethernet116": {
        "runner.actor_lacpdu_info.state": "61",
        "runner.state": "current",
        "runner.partner_lacpdu_info.port": "1",
        "runner.actor_lacpdu_info.port": "117",
        "runner.selected": "true",
        "runner.partner_lacpdu_info.state": "61",
        "ifinfo.dev_addr": "52:54:00:f2:e1:23",
        "runner.partner_lacpdu_info.system": "1e:af:77:fc:79:ee",
        "link_watches.list.link_watch_0.up": "false",
        "runner.actor_lacpdu_info.system": "52:54:00:f2:e1:23",
        "runner.aggregator.selected": "true",
        "runner.aggregator.id": "97",
        "link.up": "true",
        "ifinfo.ifindex": "97"
    },
    "LAG_MEMBER_TABLE|PortChannel0003|Ethernet120": {
        "runner.actor_lacpdu_info.state": "61",
        "runner.state": "current",
        "runner.partner_lacpdu_info.port": "1",
        "runner.actor_lacpdu_info.port": "121",
        "runner.selected": "true",
        "runner.partner_lacpdu_info.state": "61",
        "ifinfo.dev_addr": "52:54:00:f2:e1:23",
        "runner.partner_lacpdu_info.system": "16:0e:58:6f:3c:dd",
        "link_watches.list.link_watch_0.up": "false",
        "runner.actor_lacpdu_info.system": "52:54:00:f2:e1:23",
        "runner.aggregator.selected": "true",
        "runner.aggregator.id": "100",
        "link.up": "true",
        "ifinfo.ifindex": "100"
    },
    "LAG_TABLE|PortChannel0001": {
        "runner.fallback": "false",
        "team_device.ifinfo.dev_addr": "52:54:00:f2:e1:23",
        "team_device.ifinfo.ifindex": "71",
        "setup.pid": "32",
        "state": "ok",
        "runner.fast_rate": "false",
        "setup.kernel_team_mode_name": "loadbalance",
        "runner.active": "true"
    },
    "LAG_TABLE|PortChannel0002": {
        "runner.fallback": "false",
        "team_device.ifinfo.dev_addr": "52:54:00:f2:e1:23",
        "team_device.ifinfo.ifindex": "72",
        "setup.pid": "40",
        "state": "ok",
        "runner.fast_rate": "false",
        "setup.kernel_team_mode_name": "loadbalance",
        "runner.active": "true"
    },
    "LAG_TABLE|PortChannel0003": {
        "runner.fallback": "false",
        "team_device.ifinfo.dev_addr": "52:54:00:f2:e1:23",
        "team_device.ifinfo.ifindex": "73",
        "setup.pid": "48",
        "state": "ok",
        "runner.fast_rate": "false",
        "setup.kernel_team_mode_name": "loadbalance",
        "runner.active": "true"
    },
    "LAG_TABLE|PortChannel0004": {
        "runner.fallback": "false",
        "team_device.ifinfo.dev_addr": "52:54:00:f2:e1:23",
        "team_device.ifinfo.ifindex": "74",
        "setup.pid": "56",
        "state": "ok",
        "runner.fast_rate": "false",
        "setup.kernel_team_mode_name": "loadbalance",
        "runner.active": "true"
    },
    "FAN_INFO|fan1": {
        "drawer_name": "drawer1",
        "presence": "True",
        "model": "N/A",
        "serial": "N/A",
        "status": "True",
        "direction": "intake",
        "speed": "30",
        "speed_tolerance": "50",
        "speed_target": "20",
        "led_status": "red",
        "timestamp": "20200813 01:32:30"
    },
    "FAN_INFO|fan2": {
        "drawer_name": "drawer2",
        "presence": "True",
        "model": "N/A",
        "serial": "N/A",
        "status": "False",
        "direction": "intake",
        "speed": "50",
        "speed_tolerance": "50",
        "speed_target": "50",
        "led_status": "green",
        "timestamp": "20200813 01:32:30"
    },
    "FAN_INFO|fan3": {
        "drawer_name": "drawer3",
        "presence": "True",
        "model": "N/A",
        "serial": "N/A",
        "status": "Updating",
        "direction": "intake",
        "speed": "50",
        "speed_tolerance": "50",
        "speed_target": "50",
        "led_status": "green",
        "timestamp": "20200813 01:32:30"
    },
    "FG_ROUTE_TABLE|fc:5::/128": {
        "0": "200:200:200:200::4@Vlan1000",
        "1": "200:200:200:200::4@Vlan1000",
        "2": "200:200:200:200::4@Vlan1000",
        "3": "200:200:200:200::4@Vlan1000",
        "4": "200:200:200:200::4@Vlan1000",
        "5": "200:200:200:200::4@Vlan1000",
        "6": "200:200:200:200::4@Vlan1000",
        "7": "200:200:200:200::4@Vlan1000",
        "8": "200:200:200:200::4@Vlan1000",
        "9": "200:200:200:200::4@Vlan1000",
        "10": "200:200:200:200::4@Vlan1000",
        "11": "200:200:200:200::4@Vlan1000",
        "12": "200:200:200:200::4@Vlan1000",
        "13": "200:200:200:200::4@Vlan1000",
        "14": "200:200:200:200::4@Vlan1000",
        "15": "200:200:200:200::4@Vlan1000",
        "16": "200:200:200:200::5@Vlan1000",
        "17": "200:200:200:200::5@Vlan1000",
        "18": "200:200:200:200::5@Vlan1000",
        "19": "200:200:200:200::5@Vlan1000",
        "20": "200:200:200:200::5@Vlan1000",
        "21": "200:200:200:200::5@Vlan1000",
        "22": "200:200:200:200::5@Vlan1000",
        "23": "200:200:200:200::5@Vlan1000",
        "24": "200:200:200:200::5@Vlan1000",
        "25": "200:200:200:200::5@Vlan1000",
        "26": "200:200:200:200::5@Vlan1000",
        "27": "200:200:200:200::5@Vlan1000",
        "28": "200:200:200:200::5@Vlan1000",
        "29": "200:200:200:200::5@Vlan1000",
        "30": "200:200:200:200::5@Vlan1000",
        "31": "200:200:200:200::5@Vlan1000"
    },
    "FG_ROUTE_TABLE|100.50.25.12/32": {
        "0": "200.200.200.4@Vlan1000",
        "1": "200.200.200.4@Vlan1000",
        "2": "200.200.200.4@Vlan1000",
        "3": "200.200.200.4@Vlan1000",
        "4": "200.200.200.4@Vlan1000",
        "5": "200.200.200.4@Vlan1000",
        "6": "200.200.200.4@Vlan1000",
        "7": "200.200.200.4@Vlan1000",
        "8": "200.200.200.4@Vlan1000",
        "9": "200.200.200.4@Vlan1000",
        "10": "200.200.200.4@Vlan1000",
        "11": "200.200.200.4@Vlan1000",
        "12": "200.200.200.4@Vlan1000",
        "13": "200.200.200.4@Vlan1000",
        "14": "200.200.200.4@Vlan1000",
        "15": "200.200.200.4@Vlan1000",
        "16": "200.200.200.5@Vlan1000",
        "17": "200.200.200.5@Vlan1000",
        "18": "200.200.200.5@Vlan1000",
        "19": "200.200.200.5@Vlan1000",
        "20": "200.200.200.5@Vlan1000",
        "21": "200.200.200.5@Vlan1000",
        "22": "200.200.200.5@Vlan1000",
        "23": "200.200.200.5@Vlan1000",
        "24": "200.200.200.5@Vlan1000",
        "25": "200.200.200.5@Vlan1000",
        "26": "200.200.200.5@Vlan1000",
        "27": "200.200.200.5@Vlan1000",
        "28": "200.200.200.5@Vlan1000",
        "29": "200.200.200.5@Vlan1000",
        "30": "200.200.200.5@Vlan1000",
        "31": "200.200.200.5@Vlan1000"
    },
    "REBOOT_CAUSE|2020_10_09_04_53_58": {
        "cause": "warm-reboot",
        "time": "Fri Oct  9 04:51:47 UTC 2020",
        "user": "admin",
        "comment": "N/A"
    },
    "REBOOT_CAUSE|2020_10_09_02_33_06": {
        "cause": "reboot",
        "time": "Fri Oct  9 02:29:44 UTC 2020",
        "user": "admin",
        "comment": "N/A"
    },
    "CHASSIS_TABLE|CHASSIS 1": {
        "module_num": "5"
    },
    "CHASSIS_MODULE_TABLE|SUPERVISOR0": {
        "desc": "supervisor-card",
        "oper_status": "Online",
        "slot": "16"
    },
    "CHASSIS_MODULE_TABLE|LINE-CARD0": {
        "desc": "line-card",
        "oper_status": "Empty",
        "slot": "1"
    },
    "CHASSIS_MODULE_TABLE|LINE-CARD1": {
        "desc": "line-card",
        "oper_status": "Online",
        "slot": "2"
    },
    "CHASSIS_MODULE_TABLE|FABRIC-CARD0": {
        "desc": "fabric-card",
        "oper_status": "Online",
        "slot": "17"
    },
    "CHASSIS_MODULE_TABLE|FABRIC-CARD1": {
        "desc": "fabric-card",
        "oper_status": "Offline",
        "slot": "18"
    },
    "MUX_CABLE_TABLE|Ethernet32": {
        "state": "active"
    },
    "MUX_CABLE_TABLE|Ethernet0": {
        "state": "active"
    },
    "MUX_CABLE_TABLE|Ethernet4": {
        "state": "standby"
    },
    "MUX_CABLE_TABLE|Ethernet8": {
        "state": "standby"
    },
    "MUX_CABLE_TABLE|Ethernet16": {
        "state": "standby"
    },
    "MUX_CABLE_TABLE|Ethernet12": {
        "state": "unknown"
    },
    "MUX_LINKMGR_TABLE|Ethernet32": {
        "state": "healthy"
    },
    "MUX_LINKMGR_TABLE|Ethernet0": {
        "state": "healthy"
    },
    "MUX_LINKMGR_TABLE|Ethernet4": {
        "state": "healthy"
    },
    "MUX_LINKMGR_TABLE|Ethernet8": {
        "state": "unhealthy"
    },
    "MUX_LINKMGR_TABLE|Ethernet16": {
        "state": "healthy"
    },
    "MUX_LINKMGR_TABLE|Ethernet12": {
        "state": "unhealthy"
    },
    "VXLAN_TUNNEL_TABLE|EVPN_25.25.25.25": {
        "src_ip": "1.1.1.1",
        "dst_ip": "25.25.25.25",
        "tnl_src": "EVPN",
        "operstatus": "down"
    },
    "VXLAN_TUNNEL_TABLE|EVPN_25.25.25.26": {
        "src_ip": "1.1.1.1",
        "dst_ip": "25.25.25.26",
        "tnl_src": "EVPN",
        "operstatus": "down"
    },
    "VXLAN_TUNNEL_TABLE|EVPN_25.25.25.27": {
        "src_ip": "1.1.1.1",
        "dst_ip": "25.25.25.27",
        "tnl_src": "EVPN",
        "operstatus": "down"
    },
    "BUFFER_POOL_TABLE|egress_lossless_pool": {
        "mode": "dynamic",
        "size": "13945824",
        "type": "egress"
    },
    "BUFFER_POOL_TABLE|egress_lossy_pool": {
        "mode": "dynamic",
        "size": "4580864",
        "type": "egress"
    },
    "BUFFER_POOL_TABLE|ingress_lossless_pool": {
        "mode": "dynamic",
        "size": "4580864",
        "type": "ingress"
    },
    "BUFFER_POOL_TABLE|ingress_lossy_pool": {
        "mode": "dynamic",
        "size": "4580864",
        "type": "ingress"
    },
    "BUFFER_PROFILE_TABLE|ingress_lossy_profile": {
        "dynamic_th": "3",
        "pool": "ingress_lossy_pool",
        "size": "0"
    },
    "BUFFER_PROFILE_TABLE|headroom_profile": {
        "dynamic_th": "0",
        "pool": "ingress_lossless_pool",
        "xon": "18432",
        "xoff": "32768",
        "size": "51200"
    },
    "BUFFER_MAX_PARAM_TABLE|global": {
        "mmu_size": "13945824"
    },
    "BUFFER_MAX_PARAM_TABLE|Ethernet0": {
        "max_queues": "20",
        "max_priority_groups": "8"
    },
    "CHASSIS_MIDPLANE_TABLE|SUPERVISOR0": {
        "ip_address": "192.168.1.100",
        "access": "True"
    },
    "CHASSIS_MIDPLANE_TABLE|LINE-CARD0": {
        "ip_address": "192.168.1.1",
        "access": "True"
    },
    "CHASSIS_MIDPLANE_TABLE|LINE-CARD1": {
        "ip_address": "192.168.1.2",
        "access": "False"
    },
    "PORT_TABLE|Ethernet0": {
        "supported_speeds": "10000,25000,40000,100000"
    },
    "PCIE_DEVICE|00:01.0": {
        "correctable|BadDLLP": "0",
        "correctable|BadTLP": "0",
        "correctable|BadTLP": "1",
        "correctable|CorrIntErr": "0",
        "correctable|HeaderOF": "0",
        "correctable|NonFatalErr": "0",
        "correctable|Rollover": "0",
        "correctable|RxErr": "0",
        "correctable|TOTAL_ERR_COR": "0",
        "correctable|TOTAL_ERR_COR": "1",
        "correctable|Timeout": "0",
        "fatal|ACSViol": "0",
        "fatal|AtomicOpBlocked": "0",
        "fatal|BlockedTLP": "0",
        "fatal|CmpltAbrt": "0",
        "fatal|CmpltTO": "0",
        "fatal|DLP": "0",
        "fatal|ECRC": "0",
        "fatal|FCP": "0",
        "fatal|MalfTLP": "0",
        "fatal|RxOF": "0",
        "fatal|SDES": "0",
        "fatal|TLP": "0",
        "fatal|TLPBlockedErr": "0",
        "fatal|TOTAL_ERR_FATAL": "0",
        "fatal|UncorrIntErr": "0",
        "fatal|Undefined": "0",
        "fatal|UnsupReq": "0",
        "fatal|UnxCmplt": "0",
        "id": "0x0001",
        "non_fatal|ACSViol": "0",
        "non_fatal|AtomicOpBlocked": "0",
        "non_fatal|BlockedTLP": "0",
        "non_fatal|CmpltAbrt": "0",
        "non_fatal|CmpltTO": "0",
        "non_fatal|DLP": "0",
        "non_fatal|ECRC": "0",
        "non_fatal|FCP": "0",
        "non_fatal|MalfTLP": "1",
        "non_fatal|RxOF": "0",
        "non_fatal|SDES": "0",
        "non_fatal|TLP": "0",
        "non_fatal|TLPBlockedErr": "0",
        "non_fatal|TOTAL_ERR_NONFATAL": "1",
        "non_fatal|UncorrIntErr": "0",
        "non_fatal|Undefined": "0",
        "non_fatal|UnsupReq": "0",
        "non_fatal|UnxCmplt": "0"
    },
    "PCIE_DEVICE|01:00.0": {
        "correctable|BadDLLP": "0",
        "correctable|BadTLP": "0",
        "correctable|CorrIntErr": "0",
        "correctable|HeaderOF": "0",
        "correctable|NonFatalErr": "0",
        "correctable|Rollover": "0",
        "correctable|RxErr": "1",
        "correctable|TOTAL_ERR_COR": "1",
        "correctable|Timeout": "0",
        "fatal|ACSViol": "0",
        "fatal|AtomicOpBlocked": "0",
        "fatal|BlockedTLP": "0",
        "fatal|CmpltAbrt": "0",
        "fatal|CmpltTO": "0",
        "fatal|DLP": "0",
        "fatal|ECRC": "0",
        "fatal|FCP": "0",
        "fatal|MalfTLP": "0",
        "fatal|RxOF": "0",
        "fatal|SDES": "0",
        "fatal|TLP": "0",
        "fatal|TLPBlockedErr": "0",
        "fatal|TOTAL_ERR_FATAL": "0",
        "fatal|UncorrIntErr": "0",
        "fatal|Undefined": "0",
        "fatal|UnsupReq": "0",
        "fatal|UnxCmplt": "0",
        "id": "0x0002",
        "non_fatal|ACSViol": "0",
        "non_fatal|AtomicOpBlocked": "0",
        "non_fatal|BlockedTLP": "0",
        "non_fatal|CmpltAbrt": "0",
        "non_fatal|CmpltTO": "0",
        "non_fatal|DLP": "0",
        "non_fatal|ECRC": "0",
        "non_fatal|FCP": "0",
        "non_fatal|MalfTLP": "0",
        "non_fatal|RxOF": "0",
        "non_fatal|SDES": "0",
        "non_fatal|TLP": "0",
        "non_fatal|TLPBlockedErr": "0",
        "non_fatal|TOTAL_ERR_NONFATAL": "0",
        "non_fatal|UncorrIntErr": "0",
        "non_fatal|Undefined": "0",
        "non_fatal|UnsupReq": "0",
        "non_fatal|UnxCmplt": "0"
    },
    "MUX_METRICS_TABLE|Ethernet0": {
        "linkmgrd_switch_active_start": "2021-May-13 10:00:21.420898",
        "linkmgrd_switch_standby_end": "2021-May-13 10:01:15.696728",
        "xcvrd_switch_standby_end": "2021-May-13 10:01:15.696051",
        "xcvrd_switch_standby_start": "2021-May-13 10:01:15.690835"
    },
<<<<<<< HEAD
    "FLOW_COUNTER_CAPABILITY_TABLE|route": {
        "support": "true"
=======
    "LINK_PROBE_STATS|Ethernet0": {
        "pck_loss_count": "612",
        "pck_expected_count": "840",
        "link_prober_unknown_start": "2022-Jan-26 03:13:05.366900",
        "link_prober_unknown_end": "2022-Jan-26 03:17:35.446580"
>>>>>>> d440df77
    }
}<|MERGE_RESOLUTION|>--- conflicted
+++ resolved
@@ -749,15 +749,13 @@
         "xcvrd_switch_standby_end": "2021-May-13 10:01:15.696051",
         "xcvrd_switch_standby_start": "2021-May-13 10:01:15.690835"
     },
-<<<<<<< HEAD
     "FLOW_COUNTER_CAPABILITY_TABLE|route": {
         "support": "true"
-=======
+    },
     "LINK_PROBE_STATS|Ethernet0": {
         "pck_loss_count": "612",
         "pck_expected_count": "840",
         "link_prober_unknown_start": "2022-Jan-26 03:13:05.366900",
         "link_prober_unknown_end": "2022-Jan-26 03:17:35.446580"
->>>>>>> d440df77
     }
 }