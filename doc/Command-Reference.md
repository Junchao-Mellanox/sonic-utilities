--- conflicted
+++ resolved
@@ -203,10 +203,7 @@
   * [MACsec show command](#macsec-show-command)
   * [MACsec clear command](#macsec-clear-command)
 * [SFP Utilities Commands](#sfp-utilities-commands)
-<<<<<<< HEAD
-=======
   * [SFP Utilities show commands](#sfp-utilities-show-commands)
->>>>>>> cb0fd428
   * [SFP Utilities read command](#sfp-utilities-read-command)
   * [SFP Utilities write command](#sfp-utilities-write-command)
 * [Static DNS Commands](#static-dns-commands)
@@ -12945,11 +12942,8 @@
 Go Back To [Beginning of the document](#) or [Beginning of this section](#macsec-commands)
 
 # SFP Utilities Commands
-<<<<<<< HEAD
 
 This sub-section explains the list of commands available for SFP utilities feature.
-=======
- This sub-section explains the list of commands available for SFP utilities feature.
 
 ## SFP Utilities show commands
  
@@ -13054,9 +13048,8 @@
         000000e0 33 30 33 33 30 4b 34 33  34 31 30 44 00 00 00 00 |30330K43410D....|
         000000f0 00 00 00 00 00 00 00 00  00 00 00 00 00 00 00 00 |................|
 ```
->>>>>>> cb0fd428
-
-# SFP Utilities read command
+
+## SFP Utilities read command
 
 - Read SFP EEPROM data
 
@@ -13088,7 +13081,7 @@
 4a44
 ```
 
-# SFP Utilities write command
+## SFP Utilities write command
 
 - Write SFP EEPROM data
 
